[package]
name = "pgx-utils"
<<<<<<< HEAD
version = "0.2.0-beta.2"
=======
version = "0.2.0-beta.3"
>>>>>>> 9c1a6337
authors = ["ZomboDB, LLC <zombodb@gmail.com>"]
edition = "2018"
license = "MIT"
description = "Utility functions for 'pgx'"
homepage = "https://github.com/zombodb/pgx/pg-utils"
repository = "https://github.com/zombodb/pgx/pg-utils"
documentation = "https://docs.rs/pgx-utils"
readme = "README.md"

[dependencies]
colored = "2.0.0"
dirs = "4.0.0"
env_proxy = "0.4.1"
<<<<<<< HEAD
proc-macro2 = { version = "1.0.30", features = [ "span-locations" ] }
=======
proc-macro2 = { version = "1.0.32", features = [ "span-locations" ] }
>>>>>>> 9c1a6337
quote = "1.0.10"
regex = "1.5.4"
rttp_client = "0.1.0"
serde = "1.0.130"
serde_derive = "1.0.130"
serde-xml-rs = "0.5.1"
serde_json = "1.0.68"
<<<<<<< HEAD
syn = { version = "1.0.80", features = [ "extra-traits", "full", "fold", "parsing" ] }
=======
syn = { version = "1.0.81", features = [ "extra-traits", "full", "fold", "parsing" ] }
>>>>>>> 9c1a6337
toml = "0.5.8"
unescape = "0.1.0"
url = "2.2.2"
eyre = "0.6.5"
color-eyre = "0.5.11"
tracing = "0.1.29"
<<<<<<< HEAD
tracing-error = "0.1.2"
tracing-subscriber = "0.2.25"
=======
tracing-error = "0.2.0"
tracing-subscriber = { version = "0.3.1", features = [ "env-filter" ] }
>>>>>>> 9c1a6337
libloading = "0.7.1"
clap = { version = "2.33.3", default-features = false }<|MERGE_RESOLUTION|>--- conflicted
+++ resolved
@@ -1,10 +1,6 @@
 [package]
 name = "pgx-utils"
-<<<<<<< HEAD
-version = "0.2.0-beta.2"
-=======
 version = "0.2.0-beta.3"
->>>>>>> 9c1a6337
 authors = ["ZomboDB, LLC <zombodb@gmail.com>"]
 edition = "2018"
 license = "MIT"
@@ -18,11 +14,7 @@
 colored = "2.0.0"
 dirs = "4.0.0"
 env_proxy = "0.4.1"
-<<<<<<< HEAD
-proc-macro2 = { version = "1.0.30", features = [ "span-locations" ] }
-=======
 proc-macro2 = { version = "1.0.32", features = [ "span-locations" ] }
->>>>>>> 9c1a6337
 quote = "1.0.10"
 regex = "1.5.4"
 rttp_client = "0.1.0"
@@ -30,23 +22,14 @@
 serde_derive = "1.0.130"
 serde-xml-rs = "0.5.1"
 serde_json = "1.0.68"
-<<<<<<< HEAD
-syn = { version = "1.0.80", features = [ "extra-traits", "full", "fold", "parsing" ] }
-=======
 syn = { version = "1.0.81", features = [ "extra-traits", "full", "fold", "parsing" ] }
->>>>>>> 9c1a6337
 toml = "0.5.8"
 unescape = "0.1.0"
 url = "2.2.2"
 eyre = "0.6.5"
 color-eyre = "0.5.11"
 tracing = "0.1.29"
-<<<<<<< HEAD
-tracing-error = "0.1.2"
-tracing-subscriber = "0.2.25"
-=======
 tracing-error = "0.2.0"
 tracing-subscriber = { version = "0.3.1", features = [ "env-filter" ] }
->>>>>>> 9c1a6337
 libloading = "0.7.1"
 clap = { version = "2.33.3", default-features = false }